import csv
import pickle
import time
from pathlib import Path
from typing import Any

import networkx as nx
import numpy as np
from numpy.typing import NDArray
from rdkit import Chem

from tmd.constants import DEFAULT_ATOM_MAPPING_KWARGS, KCAL_TO_KJ
from tmd.fe import atom_mapping
from tmd.fe.free_energy import MDParams, compute_total_ns
from tmd.fe.mle import infer_node_vals_and_errs_networkx
from tmd.fe.plots import plot_as_png_fxn, plot_forward_and_reverse_dg, plot_water_proposals_by_state
from tmd.fe.rbfe import (
    HREXSimulationResult,
    run_complex,
    run_solvent,
    run_vacuum,
)
from tmd.fe.utils import get_mol_experimental_value, get_mol_name, plot_atom_mapping_grid
from tmd.ff import Forcefield
from tmd.parallel.client import AbstractFileClient

VACUUM_LEG = "vacuum"
SOLVENT_LEG = "solvent"
COMPLEX_LEG = "complex"


<<<<<<< HEAD
def compute_total_ns(res: SimulationResult | HREXSimulationResult, md_params: MDParams):
    total_steps = 0
    n_windows = len(res.final_result.initial_states)
    # Equilibration steps have to be handled differently for Bisection vs serial
    if len(res.intermediate_results) == 0:
        total_steps += md_params.n_eq_steps * n_windows
    else:
        steps_per_intermediate_window = md_params.n_eq_steps
        if md_params.hrex_params is not None:
            steps_per_intermediate_window += md_params.hrex_params.n_frames_bisection * md_params.steps_per_frame
        n_bisection_windows = len(res.intermediate_results[-1].initial_states)
        total_steps += steps_per_intermediate_window * n_bisection_windows
    total_steps += md_params.steps_per_frame * md_params.n_frames * n_windows

    dt = res.final_result.initial_states[0].integrator.dt
    dt_in_fs = 1000 * dt
    steps_per_picosecond = 1000 / dt_in_fs
    ps = total_steps / steps_per_picosecond
    return ps / 1000


=======
>>>>>>> 1e182396
def write_result_csvs(
    file_client: AbstractFileClient,
    mols_by_name: dict[str, Chem.Mol],
    leg_results: dict[tuple[str, str], dict[str, Any]],
    experimental_field: str,
    experimental_units: str,
):
    # Write out the DDG csv
    ddg_csv_header = ["mol_a", "mol_b"]
    legs = list(sorted(set(leg for legs in leg_results.values() for leg in legs.keys())))
    for leg in legs:
        ddg_csv_header.append(f"{leg}_pred_dg (kcal/mol)")
        ddg_csv_header.append(f"{leg}_pred_dg_err (kcal/mol)")
    compute_dg = SOLVENT_LEG in legs and COMPLEX_LEG in legs
    if compute_dg:
        ddg_csv_header.append("pred_ddg (kcal/mol)")
        ddg_csv_header.append("pred_ddg_err (kcal/mol)")
        ddg_csv_header.append("exp_ddg (kcal/mol)")
    g = nx.DiGraph()
    ddg_path = file_client.full_path("ddg_results.csv")
    with open(ddg_path, "w", newline="") as ofs:
        writer = csv.writer(ofs)
        writer.writerow(ddg_csv_header)
        for (name_a, name_b), leg_summaries in leg_results.items():
            row = [name_a, name_b]
            for leg in legs:
                leg_res = leg_summaries.get(leg)
                if leg_res is None:
                    # Add empty values, since the leg didn't run
                    row.append("")
                    row.append("")
                else:
                    leg_pred = leg_res["pred_dg"] / KCAL_TO_KJ
                    leg_err = leg_res["pred_dg_err"] / KCAL_TO_KJ
                    row.append(str(leg_pred))
                    row.append(str(leg_err))
            if compute_dg:
                edge_ddg = leg_summaries[COMPLEX_LEG]["pred_dg"] - leg_summaries[SOLVENT_LEG]["pred_dg"]
                edge_ddg_err = np.linalg.norm(
                    [leg_summaries[COMPLEX_LEG]["pred_dg_err"], leg_summaries[SOLVENT_LEG]["pred_dg_err"]]
                )
                g.add_edge(name_a, name_b, edge_pred=edge_ddg, edge_pred_std=edge_ddg_err)
                row.append(str(edge_ddg / KCAL_TO_KJ))
                row.append(str(edge_ddg_err / KCAL_TO_KJ))

                exp_a = None
                exp_b = None
                try:
                    exp_a = get_mol_experimental_value(mols_by_name[name_a], experimental_field, experimental_units)
                    g.add_node(name_a, node_exp=exp_a)
                except KeyError:
                    pass
                try:
                    exp_b = get_mol_experimental_value(mols_by_name[name_b], experimental_field, experimental_units)
                    g.add_node(name_b, node_exp=exp_b)
                except KeyError:
                    pass
                if exp_a is not None and exp_b is not None:
                    row.append(str((exp_b - exp_a) / KCAL_TO_KJ))
                else:
                    row.append("")
            writer.writerow(row)
    if not compute_dg:
        return
    dg_csv_header = ["mol", "smiles", "pred_dg (kcal/mol)", "pred_dg_err (kcal/mol)", "exp_dg (kcal/mol)"]
    res = infer_node_vals_and_errs_networkx(
        g,
        edge_diff_prop="edge_pred",
        edge_stddev_prop="edge_pred_std",
        ref_node_val_prop="node_exp",
        ref_node_stddev_prop="node_exp_std",
    )
    ddg_path = file_client.full_path("dg_results.csv")
    with open(ddg_path, "w", newline="") as ofs:
        writer = csv.writer(ofs)
        writer.writerow(dg_csv_header)
        for n, data in res.nodes(data=True):
            writer.writerow(
                [
                    n,
                    Chem.MolToSmiles(Chem.RemoveHs(mols_by_name[n])),
                    data["inferred_dg"] / KCAL_TO_KJ if "inferred_dg" in data else "",
                    data["inferred_dg_stddev"] / KCAL_TO_KJ if "inferred_dg" in data else "",
                    data["node_exp"] / KCAL_TO_KJ if "node_exp" in data else "",
                ]
            )


def run_rbfe_leg(
    file_client: AbstractFileClient,
    edge_path: Path,
    mol_a: Chem.Mol,
    mol_b: Chem.Mol,
    core: NDArray | None,
    leg_name: str,
    ff: Forcefield,
    pdb_path: str | None,
    md_params: MDParams,
    n_windows: int,
    min_overlap: float,
    write_trajectories: bool,
    force_overwrite: bool,
) -> dict[str, Any]:
    """Run an RBFE leg (vacuum, solvent, or complex).

    Will store results using the file_client to a new directory that has the name of the leg being run.

    Stores the following files:

    * results.npz - Predictions, overlaps and the number of windows
    * lambda*_traj.npz - Store the endstate trajectories (if write_trajectory is set to True)
    * final_pairbar_result.pkl - Pickled copy of the final PairBarResult object
    * host_config.pkl - Pickled HostConfig, if the leg is not vacuum
    * dg_errors.png - PNG of the dg errors
    * overlap_summary.png - PNG of the pair bar overlap between windows
    * forward_and_reverse_dg.png - PNG of forward and reverse dG for evaluating convergence
    * hrex_transition_matrix.png - PNG of the transition matrix plot
    * hrex_replica_state_distribution_heatmap.png - PNG of the HREX replica state distribution heatmap
    * water_sampling_acceptances.png - PNG of water sampling acceptances by window

    Parameters
    ----------
    file_client : FileClient
        File client for storing results of the simulation
    edge_path: Path
        Path to directory that contains the edge level data
    mol_a : Chem.Mol
        First molecule in the system.
    mol_b : Chem.Mol
        Second molecule in the system.
    core : NDArray
        The atom mapping between the two molecules
    leg_name : str
        Name of the leg to run. Can be "vacuum", "solvent", or "complex".
    ff : Forcefield
        Forcefield
    pdb_path : str, optional
        Path to a PDB file if running a "complex" leg. Optional.
    md_params : MDParams
        Parameters for the RBFE simulation.
    n_windows : int
        Maximum number of windows to generate during bisection.
    min_overlap : float
        Minimum overlap used during bisection.
    write_trajectories: bool
        Whether or not to write trajectories
    force_overwrite: bool
        If results already exist, overwrite the results

    Returns
    -------
    Summary data
        Data contained in the results.npz. Will include pred_dg
    """
    # Ensure the output directories exists
    Path(file_client.full_path(edge_path)).mkdir(parents=True, exist_ok=True)
    leg_path = Path(edge_path) / leg_name
    Path(file_client.full_path(leg_path)).mkdir(parents=True, exist_ok=True)
    results_path = Path(file_client.full_path(leg_path / "results.npz"))
    if not force_overwrite and results_path.is_file():
        print(f"Skipping existing leg {leg_name}: {get_mol_name(mol_a)} -> {get_mol_name(mol_b)}")
        return dict(np.load(results_path))

    if core is None:
        core = atom_mapping.get_cores(mol_a, mol_b, **DEFAULT_ATOM_MAPPING_KWARGS)[0]

    # Store top level data
    file_client.store(edge_path / "atom_mapping.svg", plot_atom_mapping_grid(mol_a, mol_b, core).encode("utf-8"))
    with open(file_client.full_path(edge_path / "md_params.pkl"), "wb") as ofs:
        pickle.dump(md_params, ofs)
    with open(file_client.full_path(edge_path / "core.pkl"), "wb") as ofs:
        pickle.dump(core, ofs)
    with open(file_client.full_path(edge_path / "ff.py"), "w") as ofs:
        ofs.write(ff.serialize())
    with Chem.SDWriter(file_client.full_path(edge_path / "mols.sdf")) as writer:
        writer.write(mol_a)
        writer.write(mol_b)

    np.random.seed(md_params.seed)
    start = time.perf_counter()
    host_config = None
    if leg_name == VACUUM_LEG:
        res = run_vacuum(
            mol_a,
            mol_b,
            core,
            ff,
            None,
            md_params,
            n_windows=n_windows,
            min_overlap=min_overlap,
        )
    elif leg_name == SOLVENT_LEG:
        res, host_config = run_solvent(
            mol_a,
            mol_b,
            core,
            ff,
            None,
            md_params,
            n_windows=n_windows,
            min_overlap=min_overlap,
        )
    elif leg_name == COMPLEX_LEG:
        assert pdb_path is not None, "No pdb data provided"
        res, host_config = run_complex(
            mol_a,
            mol_b,
            core,
            ff,
            str(Path(pdb_path).expanduser()),
            md_params,
            n_windows=n_windows,
            min_overlap=min_overlap,
        )
    else:
        assert 0, f"Invalid leg: {leg_name}"
    took = time.perf_counter() - start

    pred_dg = float(np.sum(res.final_result.dGs))
    pred_dg_err = float(np.linalg.norm(res.final_result.dG_errs))
    print(
        " | ".join(
            [
                f"{get_mol_name(mol_a)} -> {get_mol_name(mol_b)} (kJ/mol)",
                f"{leg_name} {pred_dg:.2f} +- {pred_dg_err:.2f}",
                f"{took:.0f} Seconds",
            ]
        ),
    )

    summary_data = {
        "time": took,
        "total_ns": compute_total_ns(res, md_params),
        "pred_dg": pred_dg,
        "pred_dg_err": pred_dg_err,
        "overlaps": res.final_result.overlaps,
        "n_windows": len(res.final_result.initial_states),
    }
    if isinstance(res, HREXSimulationResult):
        summary_data["bisected_windows"] = len(res.intermediate_results[-1].initial_states)
        summary_data["normalized_kl_divergence"] = res.hrex_diagnostics.normalized_kl_divergence

    np.savez_compressed(results_path, **summary_data)

    if write_trajectories:
        np.savez_compressed(
            file_client.full_path(leg_path / "lambda0_traj.npz"),
            coords=np.array(res.trajectories[0].frames),
            boxes=np.asarray(res.trajectories[0].boxes),
        )
        np.savez_compressed(
            file_client.full_path(leg_path / "lambda1_traj.npz"),
            coords=np.array(res.trajectories[-1].frames),
            boxes=np.asarray(res.trajectories[-1].boxes),
        )
    if host_config is not None:
        file_client.store(leg_path / "host_config.pkl", pickle.dumps(host_config))

    if isinstance(res, HREXSimulationResult):
        file_client.store(leg_path / "hrex_transition_matrix.png", res.hrex_plots.transition_matrix_png)
        file_client.store(
            leg_path / "hrex_replica_state_distribution_heatmap.png",
            res.hrex_plots.replica_state_distribution_heatmap_png,
        )
        if res.water_sampling_diagnostics is not None:
            file_client.store(
                leg_path / "water_sampling_acceptances.png",
                plot_as_png_fxn(
                    plot_water_proposals_by_state,
                    [state.lamb for state in res.final_result.initial_states],
                    res.water_sampling_diagnostics.cumulative_proposals_by_state,
                ),
            )
    file_client.store(leg_path / "dg_errors.png", res.plots.dG_errs_png)
    file_client.store(leg_path / "overlap_summary.png", res.plots.overlap_summary_png)
    u_kln_by_lambda = res.final_result.u_kln_by_component_by_lambda.sum(1)
    file_client.store(
        leg_path / "forward_and_reverse_dg.png",
        plot_forward_and_reverse_dg(u_kln_by_lambda, frames_per_step=min(100, u_kln_by_lambda.shape[-1])),
    )
    # Contains initial states and the complete u_kln
    file_client.store(leg_path / "final_pairbar_result.pkl", pickle.dumps(res.final_result))
    return summary_data<|MERGE_RESOLUTION|>--- conflicted
+++ resolved
@@ -29,30 +29,6 @@
 COMPLEX_LEG = "complex"
 
 
-<<<<<<< HEAD
-def compute_total_ns(res: SimulationResult | HREXSimulationResult, md_params: MDParams):
-    total_steps = 0
-    n_windows = len(res.final_result.initial_states)
-    # Equilibration steps have to be handled differently for Bisection vs serial
-    if len(res.intermediate_results) == 0:
-        total_steps += md_params.n_eq_steps * n_windows
-    else:
-        steps_per_intermediate_window = md_params.n_eq_steps
-        if md_params.hrex_params is not None:
-            steps_per_intermediate_window += md_params.hrex_params.n_frames_bisection * md_params.steps_per_frame
-        n_bisection_windows = len(res.intermediate_results[-1].initial_states)
-        total_steps += steps_per_intermediate_window * n_bisection_windows
-    total_steps += md_params.steps_per_frame * md_params.n_frames * n_windows
-
-    dt = res.final_result.initial_states[0].integrator.dt
-    dt_in_fs = 1000 * dt
-    steps_per_picosecond = 1000 / dt_in_fs
-    ps = total_steps / steps_per_picosecond
-    return ps / 1000
-
-
-=======
->>>>>>> 1e182396
 def write_result_csvs(
     file_client: AbstractFileClient,
     mols_by_name: dict[str, Chem.Mol],
