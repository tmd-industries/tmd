# Copyright 2019-2025, Relay Therapeutics
#
# Licensed under the Apache License, Version 2.0 (the "License");
# you may not use this file except in compliance with the License.
# You may obtain a copy of the License at
#
#     http://www.apache.org/licenses/LICENSE-2.0
#
# Unless required by applicable law or agreed to in writing, software
# distributed under the License is distributed on an "AS IS" BASIS,
# WITHOUT WARRANTIES OR CONDITIONS OF ANY KIND, either express or implied.
# See the License for the specific language governing permissions and
# limitations under the License.

from tempfile import NamedTemporaryFile

import numpy as np
import pytest
from common import ligand_from_smiles
from openmm import app, unit
from rdkit import Chem

from tmd.constants import DEFAULT_PROTEIN_FF, DEFAULT_WATER_FF, ONE_4PI_EPS0, NBParamIdx
from tmd.fe.free_energy import HostConfig
from tmd.fe.utils import get_romol_conf, read_sdf, read_sdf_mols_by_name, set_romol_conf
from tmd.ff import sanitize_water_ff
from tmd.md.barostat.utils import compute_box_volume, get_bond_list, get_group_indices
<<<<<<< HEAD
from tmd.md.builders import build_membrane_system, build_protein_system, build_water_system
=======
from tmd.md.builders import (
    WATER_RESIDUE_NAME,
    build_protein_system,
    build_water_system,
    get_box_from_coords,
    load_pdb_system,
    strip_units,
)
>>>>>>> 3d89f08c
from tmd.md.minimizer import check_force_norm
from tmd.potentials import Nonbonded
from tmd.potentials.jax_utils import idxs_within_cutoff
from tmd.testsystems.relative import get_hif2a_ligand_pair_single_topology
from tmd.utils import path_to_internal_file


def test_build_water_system():
    mol_a, mol_b, _ = get_hif2a_ligand_pair_single_topology()
    host_config = build_water_system(4.0, DEFAULT_WATER_FF, box_margin=0.1)
    host_with_mols_config = build_water_system(4.0, DEFAULT_WATER_FF, mols=[mol_a, mol_b], box_margin=0.1)

    # No waters should be deleted, but the box will be slightly larger
    assert len(host_config.conf) == len(host_with_mols_config.conf)
    assert compute_box_volume(host_config.box) < compute_box_volume(host_with_mols_config.box)

    mol_coords = np.concatenate([get_romol_conf(mol_a), get_romol_conf(mol_b)])
    mol_centroid = np.mean(mol_coords, axis=0)

    water_centeroid = np.mean(host_config.conf, axis=0)

    # The centroid of the water particles should be near the centroid of the ligand
    mol_water_centeroid = np.mean(host_with_mols_config.conf, axis=0)
    # Should be within one angstrom of the centroid.
    np.testing.assert_allclose(mol_centroid, mol_water_centeroid, atol=0.1)

    # Dependent on the molecule (where it was posed in complex), but centroid of water will not be near the ligands
    assert not np.allclose(mol_centroid, water_centeroid, atol=0.1)

    for bp in host_config.host_system.get_U_fns():
        (
            du_dx,
            _,
        ) = bp.to_gpu(np.float32).bound_impl.execute(host_config.conf, host_config.box, compute_u=False)
        check_force_norm(-du_dx)

    for bp in host_with_mols_config.host_system.get_U_fns():
        (
            du_dx,
            _,
        ) = bp.to_gpu(np.float32).bound_impl.execute(
            host_with_mols_config.conf, host_with_mols_config.box, compute_u=False
        )
        check_force_norm(-du_dx)


@pytest.mark.nocuda
@pytest.mark.parametrize("water_ff", ["amber14/tip3p", "amber14/tip4pfb", "amber14/spce"])
def test_build_water_system_different_water_ffs(water_ff):
    mol_a, mol_b, _ = get_hif2a_ligand_pair_single_topology()
    host_config = build_water_system(4.0, water_ff, mols=[mol_a, mol_b], box_margin=0.1)
    for bp in host_config.host_system.get_U_fns():
        # Skip the nonbonded potential, as a lot of memory is required when using the CPU JAX platform
        if isinstance(bp.potential, Nonbonded):
            continue
        assert np.isfinite(bp(host_config.conf, host_config.box))


@pytest.mark.nocuda
def test_build_protein_system_returns_correct_water_count():
    with path_to_internal_file("tmd.testsystems.fep_benchmark.pfkfb3", "ligands.sdf") as sdf_path:
        mols = read_sdf(sdf_path)
    # Pick two arbitrary mols
    mol_a = mols[0]
    mol_b = mols[1]
    last_num_waters = None
    # Verify that even adding different molecules produces the same number of waters in the system
    for mols in (None, [], [mol_a], [mol_b], [mol_a, mol_b]):
        with path_to_internal_file("tmd.testsystems.fep_benchmark.pfkfb3", "6hvi_prepared.pdb") as pdb_path:
            host_config = build_protein_system(str(pdb_path), DEFAULT_PROTEIN_FF, DEFAULT_WATER_FF, mols=mols)
            # The builder should not modify the number of atoms in the protein at all
            # Hard coded to the number of protein atoms in the PDB, refer to 6hvi_prepared.pdb for the actual
            # number of atoms
            assert host_config.conf.shape[0] - host_config.num_water_atoms == 6748
            if last_num_waters is not None:
                assert last_num_waters == host_config.num_water_atoms
            last_num_waters = host_config.num_water_atoms


@pytest.mark.nocuda
def test_build_protein_system_with_membrane():
    with path_to_internal_file("tmd.testsystems.gpcrs.a2a_hip278", "ligands.sdf") as sdf_path:
        mols = read_sdf(sdf_path)
    # Add all the mols in a single pass, as this runs OpenMM CPU MD which is slow
    with path_to_internal_file("tmd.testsystems.gpcrs.a2a_hip278", "a2a_hip278_capped.pdb") as pdb_path:
        host_config = build_membrane_system(str(pdb_path), "amber14/protein.ff14SB", "amber14/tip3p", mols=mols)
    from tmd.fe.cif_writer import CIFWriter

    writer = CIFWriter([host_config.omm_topology], "jank.cif")
    writer.write_frame(host_config.conf * 10.0)
    writer.close()


def validate_host_config_ions_and_charge(
    host_config: HostConfig,
    mol: Chem.Mol | None,
    ionic_concentration: float,
    expected_host_charge: int,
    neutralized: bool,
    input_host_charge: int = 0,
):
    mol_formal_charge = 0

    if mol is not None:
        mol_formal_charge = Chem.GetFormalCharge(mol)

    test_charges = np.sum(host_config.host_system.nonbonded_all_pairs.params[:, NBParamIdx.Q_IDX]) / np.sqrt(
        ONE_4PI_EPS0
    )
    np.testing.assert_array_almost_equal(
        np.float32(test_charges),
        np.float32(expected_host_charge),
    )

    bond_indices = get_bond_list(host_config.host_system.bond.potential)

    all_group_idxs = get_group_indices(bond_indices, host_config.conf.shape[0])
    ions = [group for group in all_group_idxs if len(group) == 1]
    num_ions = len(ions)
    if ionic_concentration > 0.0:
        assert num_ions > 0
        if neutralized:
            assert num_ions % 2 == abs(mol_formal_charge + input_host_charge) % 2
        else:
            assert num_ions % 2 == 0
    elif neutralized:
        # Should have the number of ions extra to account for the charge of the ligand
        assert num_ions == abs(mol_formal_charge + input_host_charge)
    else:
        assert num_ions == 0


@pytest.mark.nocuda
@pytest.mark.parametrize("ionic_concentration", [0.0, 0.15])
@pytest.mark.parametrize("neutralize", [False, True])
def test_water_system_ion_concentration_and_neutralization(ionic_concentration, neutralize):
    positive_mol = ligand_from_smiles("c1cc[nH+]cc1")
    negative_mol = ligand_from_smiles("[N+](=O)([O-])[O-]")
    neutral_mol = ligand_from_smiles("c1ccccc1")

    box_size = 2.0

    host_config_no_ions = build_water_system(box_size, DEFAULT_WATER_FF, ionic_concentration=0.0)
    # Host system will have zero net charge if no ionic concentration and not neutralized
    assert np.sum(host_config_no_ions.host_system.nonbonded_all_pairs.params[:, NBParamIdx.Q_IDX]) == 0.0

    # Can't mix ligands of different charges when neutralizing the system
    if neutralize:
        with pytest.raises(AssertionError):
            build_water_system(
                box_size,
                DEFAULT_WATER_FF,
                mols=[positive_mol, negative_mol],
                ionic_concentration=ionic_concentration,
                neutralize=neutralize,
            )
    else:
        build_water_system(
            box_size,
            DEFAULT_WATER_FF,
            mols=[positive_mol, negative_mol],
            ionic_concentration=ionic_concentration,
            neutralize=neutralize,
        )
    host_config = build_water_system(
        box_size, DEFAULT_WATER_FF, mols=[], ionic_concentration=ionic_concentration, neutralize=neutralize
    )
    validate_host_config_ions_and_charge(host_config, None, ionic_concentration, 0, neutralize)
    for mol in [positive_mol, negative_mol, neutral_mol]:
        host_config = build_water_system(
            box_size, DEFAULT_WATER_FF, mols=[mol], ionic_concentration=ionic_concentration, neutralize=neutralize
        )
        expected_charge = 0
        if neutralize:
            # Since the ligand isn't in the system, should be missing the charge of the ligand
            expected_charge = -Chem.GetFormalCharge(mol)
        validate_host_config_ions_and_charge(host_config, mol, ionic_concentration, expected_charge, neutralize)


@pytest.mark.nocuda
@pytest.mark.parametrize("ionic_concentration", [0.0, 0.15])
@pytest.mark.parametrize("neutralize", [False, True])
def test_protein_system_ion_concentration_and_neutralization(ionic_concentration, neutralize):
    # Note that none of this ligands go with the protein, but as long as we don't minimize, all is well.
    positive_mol = ligand_from_smiles("c1cc[nH+]cc1")
    negative_mol = ligand_from_smiles("[N+](=O)([O-])[O-]")
    neutral_mol = ligand_from_smiles("c1ccccc1")

    with path_to_internal_file("tmd.testsystems.data", "hif2a_nowater_min.pdb") as pdb_path:
        host_pdbfile = str(pdb_path)

    host_config_no_ions = build_protein_system(
        host_pdbfile, DEFAULT_PROTEIN_FF, DEFAULT_WATER_FF, ionic_concentration=0.0, neutralize=False
    )
    # Without neutralizing the system, the protein system may have some charge
    reference_protein_charge = np.sum(
        host_config_no_ions.host_system.nonbonded_all_pairs.params[:, NBParamIdx.Q_IDX]
    ) / np.sqrt(ONE_4PI_EPS0)

    # Can't mix ligands of different charges when neutralizing the system
    if neutralize:
        with pytest.raises(AssertionError):
            build_protein_system(
                host_pdbfile,
                DEFAULT_PROTEIN_FF,
                DEFAULT_WATER_FF,
                mols=[positive_mol, negative_mol],
                ionic_concentration=ionic_concentration,
                neutralize=neutralize,
            )
    else:
        build_protein_system(
            host_pdbfile,
            DEFAULT_PROTEIN_FF,
            DEFAULT_WATER_FF,
            mols=[positive_mol, negative_mol],
            ionic_concentration=ionic_concentration,
            neutralize=neutralize,
        )
    host_config = build_protein_system(
        host_pdbfile,
        DEFAULT_PROTEIN_FF,
        DEFAULT_WATER_FF,
        mols=[],
        ionic_concentration=ionic_concentration,
        neutralize=neutralize,
    )
    input_host_charge = int(np.rint(reference_protein_charge))
    expected_charge = reference_protein_charge
    if neutralize:
        expected_charge = 0
    validate_host_config_ions_and_charge(
        host_config,
        None,
        ionic_concentration,
        expected_charge,
        neutralize,
        input_host_charge=input_host_charge,
    )
    for mol in [positive_mol, negative_mol, neutral_mol]:
        host_config = build_protein_system(
            host_pdbfile,
            DEFAULT_PROTEIN_FF,
            DEFAULT_WATER_FF,
            mols=[mol],
            ionic_concentration=ionic_concentration,
            neutralize=neutralize,
        )
        expected_charge = reference_protein_charge
        if neutralize:
            # Since the ligand isn't in the system, should be missing the charge of the ligand
            expected_charge = -Chem.GetFormalCharge(mol)
        validate_host_config_ions_and_charge(
            host_config,
            mol,
            ionic_concentration,
            expected_charge,
            neutralize,
            input_host_charge=input_host_charge,
        )


@pytest.mark.nocuda
def test_deserialize_protein_system_1_4_exclusions():
    with path_to_internal_file("tmd.testsystems.data", "hif2a_nowater_min.pdb") as pdb_path:
        host_pdbfile = str(pdb_path)
    host_config = build_protein_system(host_pdbfile, DEFAULT_PROTEIN_FF, DEFAULT_WATER_FF)

    exclusion_idxs = host_config.host_system.nonbonded_all_pairs.potential.exclusion_idxs
    scale_factors = host_config.host_system.nonbonded_all_pairs.potential.scale_factors

    kvs = dict()
    for (src, dst), (q_sf, lj_sf) in zip(exclusion_idxs, scale_factors):
        kvs[(src, dst)] = (q_sf, lj_sf)

    # 1-4 torsion between H-ACE and carbonyl=O, expected behavior:
    # we should remove 1/6th of the electrostatic strength
    # we should remove 1/2 of the lennard jones strength
    np.testing.assert_almost_equal(kvs[(2, 3)][0], 0.5, decimal=4)  # TODO: differs from OFF 1/6
    np.testing.assert_almost_equal(kvs[(2, 3)][1], 0.5, decimal=4)

    np.testing.assert_almost_equal(kvs[(2, 4)][0], 0.5, decimal=4)  # TODO: differs from OFF 1/6
    np.testing.assert_almost_equal(kvs[(2, 4)][1], 0.5, decimal=4)

    np.testing.assert_almost_equal(kvs[(2, 5)][0], 0.5, decimal=4)  # TODO: differs from OFF 1/6
    np.testing.assert_almost_equal(kvs[(2, 5)][1], 0.5, decimal=4)

    # 1-3 angle term should be completely removed
    np.testing.assert_almost_equal(kvs[(3, 4)][0], 1.0, decimal=4)
    np.testing.assert_almost_equal(kvs[(3, 4)][1], 1.0, decimal=4)


@pytest.mark.nocuda
def test_build_protein_system_waters_before_protein():
    num_waters = 100
    # Construct a PDB file with the waters before the protein, should raise an exception
    with path_to_internal_file("tmd.testsystems.data", "hif2a_nowater_min.pdb") as pdb_path:
        host_pdbfile = app.PDBFile(str(pdb_path))

    host_ff = app.ForceField(f"{DEFAULT_PROTEIN_FF}.xml", f"{DEFAULT_WATER_FF}.xml")

    top = app.Topology()
    pos = unit.Quantity((), unit.angstroms)
    modeller = app.Modeller(top, pos)
    modeller.addSolvent(host_ff, numAdded=num_waters, neutralize=False, model=sanitize_water_ff(DEFAULT_WATER_FF))
    assert modeller.getTopology().getNumAtoms() == num_waters * 3

    modeller.add(host_pdbfile.topology, host_pdbfile.positions)

    with NamedTemporaryFile(suffix=".pdb") as temp:
        with open(temp.name, "w") as ofs:
            app.PDBFile.writeFile(modeller.getTopology(), modeller.getPositions(), file=ofs)

        with pytest.raises(AssertionError, match="Waters in PDB must be at the end of the file"):
            build_protein_system(temp.name, DEFAULT_PROTEIN_FF, DEFAULT_WATER_FF)


def test_build_protein_system():
    rng = np.random.default_rng(2024)
    mol_a, mol_b, _ = get_hif2a_ligand_pair_single_topology()

    with path_to_internal_file("tmd.testsystems.data", "hif2a_nowater_min.pdb") as pdb_path:
        host_pdbfile = str(pdb_path)
    host_config = build_protein_system(host_pdbfile, DEFAULT_PROTEIN_FF, DEFAULT_WATER_FF, box_margin=0.1)
    num_host_atoms = host_config.conf.shape[0] - host_config.num_water_atoms

    host_with_mols_config = build_protein_system(
        host_pdbfile, DEFAULT_PROTEIN_FF, DEFAULT_WATER_FF, mols=[mol_a, mol_b], box_margin=0.1
    )
    num_host_atoms_with_mol = host_with_mols_config.conf.shape[0] - host_with_mols_config.num_water_atoms

    assert num_host_atoms == num_host_atoms_with_mol
    # Waters won't be deleted since the pocket has no waters
    assert host_config.num_water_atoms == host_with_mols_config.num_water_atoms
    np.testing.assert_equal(compute_box_volume(host_config.box), compute_box_volume(host_with_mols_config.box))

    for bp in host_config.host_system.get_U_fns():
        (
            du_dx,
            _,
        ) = bp.to_gpu(np.float32).bound_impl.execute(host_config.conf, host_config.box, compute_u=False)
        check_force_norm(-du_dx)

    for bp in host_with_mols_config.host_system.get_U_fns():
        (
            du_dx,
            _,
        ) = bp.to_gpu(np.float32).bound_impl.execute(
            host_with_mols_config.conf, host_with_mols_config.box, compute_u=False
        )
        check_force_norm(-du_dx)

    # Pick a random water atom, will center the ligands on the atom and verify that the box is slightly
    # larger
    water_atom_idx = rng.choice(host_with_mols_config.num_water_atoms)
    new_ligand_center = host_with_mols_config.conf[num_host_atoms_with_mol + water_atom_idx]
    for mol in [mol_a, mol_b]:
        conf = get_romol_conf(mol)
        centroid = np.mean(conf, axis=0)
        conf = conf - centroid + new_ligand_center
        set_romol_conf(mol, conf)

    moved_host_config = build_protein_system(host_pdbfile, DEFAULT_PROTEIN_FF, DEFAULT_WATER_FF, mols=[mol_a, mol_b])
    assert moved_host_config.num_water_atoms == host_with_mols_config.num_water_atoms
    host_atoms_with_moved_ligands = moved_host_config.conf.shape[0] - moved_host_config.num_water_atoms
    assert num_host_atoms == host_atoms_with_moved_ligands
    assert compute_box_volume(host_config.box) < compute_box_volume(moved_host_config.box)


@pytest.mark.nocuda
def test_build_protein_system_removal_of_clashy_waters_in_pdb():
    with path_to_internal_file("tmd.testsystems.fep_benchmark.cdk8", "ligands.sdf") as sdf_path:
        mols_by_name = read_sdf_mols_by_name(sdf_path)
    mol_a = mols_by_name["43"]
    mol_b = mols_by_name["44"]

    with path_to_internal_file("tmd.testsystems.fep_benchmark.cdk8", "cdk8_structure.pdb") as pdb_path:
        host_pdbfile = str(pdb_path)
    pdb_obj = app.PDBFile(host_pdbfile)
    pdb_coords = strip_units(pdb_obj.positions)

    box = get_box_from_coords(pdb_coords)

    mols = [mol_a, mol_b]
    ligand_coords = np.concatenate([get_romol_conf(mol) for mol in mols])

    cutoff = 0.2

    clashy_idxs = idxs_within_cutoff(pdb_coords, ligand_coords, box, cutoff=cutoff)
    assert len(clashy_idxs) >= 1
    clash_set = set(clashy_idxs.tolist())
    clashy_residues = [res for res in pdb_obj.topology.residues() for atom in res.atoms() if atom.index in clash_set]
    assert all(res.name == WATER_RESIDUE_NAME for res in clashy_residues)

    host_config = build_protein_system(host_pdbfile, DEFAULT_PROTEIN_FF, DEFAULT_WATER_FF, mols=mols, box_margin=0.1)

    clashy_idxs = idxs_within_cutoff(host_config.conf, ligand_coords, host_config.box, cutoff=cutoff)
    clashy_residues = [
        res for res in host_config.omm_topology.residues() for atom in res.atoms() if atom.index in clashy_idxs
    ]
    assert len(clashy_idxs) == 0


@pytest.mark.nocuda
def test_build_protein_wat_residue_names():
    """Test to verify that if waters are specified with the WAT residue name, that they are correctly identified with the WATER_RESIDUE_NAME.
    If this isn't the case our handling of waters is invalid
    """
    with NamedTemporaryFile(suffix=".pdb") as temp:
        with path_to_internal_file("tmd.testsystems.fep_benchmark.hif2a", "5tbm_solv_equil.pdb") as protein_path:
            # Convert the HOH water code to WAT code
            with open(protein_path) as ifs:
                with open(temp.name, "w") as ofs:
                    for line in ifs.readlines():
                        ofs.write(line.replace(WATER_RESIDUE_NAME, "WAT"))
        host_config = load_pdb_system(temp.name, DEFAULT_PROTEIN_FF, DEFAULT_WATER_FF, box_margin=0.1)
        water_res_names_match = [
            res.name == WATER_RESIDUE_NAME for res in host_config.omm_topology.residues() if len(list(res.atoms())) == 3
        ]
        assert len(water_res_names_match) > 0 and all(water_res_names_match)<|MERGE_RESOLUTION|>--- conflicted
+++ resolved
@@ -25,18 +25,15 @@
 from tmd.fe.utils import get_romol_conf, read_sdf, read_sdf_mols_by_name, set_romol_conf
 from tmd.ff import sanitize_water_ff
 from tmd.md.barostat.utils import compute_box_volume, get_bond_list, get_group_indices
-<<<<<<< HEAD
-from tmd.md.builders import build_membrane_system, build_protein_system, build_water_system
-=======
 from tmd.md.builders import (
     WATER_RESIDUE_NAME,
+    build_membrane_system,
     build_protein_system,
     build_water_system,
     get_box_from_coords,
     load_pdb_system,
     strip_units,
 )
->>>>>>> 3d89f08c
 from tmd.md.minimizer import check_force_norm
 from tmd.potentials import Nonbonded
 from tmd.potentials.jax_utils import idxs_within_cutoff
