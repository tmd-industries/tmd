--- conflicted
+++ resolved
@@ -333,16 +333,6 @@
             "7f84f079fd7829941989dfe757df77bc28bb0f634147879720dc556881dd4195",
         ),
         "solvent": (
-<<<<<<< HEAD
-            "d3e1c79705f93b5315018bd0ea7daa9f94c20388c8079db0fd75706015dad8ee",
-            "12ae7c61185514a80d3737a17ec1cfeb974bea1f8ecc70f155305b63d918202e",
-            "713e32103093631ceeb0db8120fa2faa6c36767fe364c7c6c05e0d1fd8ae23b5",
-        ),
-        "complex": (
-            "254158111d8c8c4a8e3fb4fe1fdb02cb274ace1cd079fe3737667505b1e42d0c",
-            "59aec827d6bcc79c3780ecfc864aa8b77e65de3799514eb3da231bb8814d599e",
-            "7981b071e6a8e763ad9cd00ad9d9e346da2f1548b86c6fa2b5cf672ca23f8cac",
-=======
             "9f8bae0a36d78770b3cf90f956377f4bc49bc6f65318a4008810b82d5eaac3f7",
             "bb6adaf4cbba4bec039269bc68e8c8da817e6911737a4c8223d74714cd5bb8ef",
             "5d7925f66ba7d384afd914509181e270bf836890ac966bf21c74e1183c589c0c",
@@ -351,7 +341,6 @@
             "b9b236808e1b3749cf8b8573270b81f0e7a8f7e41111e2a42c12fdbccd7d2f05",
             "911674698731421aaac97f9de8ccc6844d049aea82d5c1c00be737199abea77f",
             "995f03ecd5e837eeb8e5aaa72abbfc9af8df7282d0ed106585a2883398825695",
->>>>>>> e341aa9e
         ),
     }
     with resources.as_file(resources.files("tmd.testsystems.fep_benchmark.hif2a")) as hif2a_dir:
@@ -521,7 +510,6 @@
     # Hashes are of results.npz, lambda0_traj.npz and lambda1_traj.npz respectively.
     leg_results_hashes = {
         ("solvent", 400): (
-<<<<<<< HEAD
             "7d9a0f03c4c6275dc19eb0f84dd525ecf52a41b7862c8a28134af2e50837ee73",
             "9050a35fba394260dac6c1bd2186c4f2a0955efb3503ad0dd744b7edacdcd35b",
             "68d6e953a5248150dde5641febb2724ef489f9c1c07e892cb1ca11fdd40c6dc9",
@@ -540,26 +528,6 @@
             "7041d42380a0fd7e299856b47ed54b80ca1cb3e3908e0edeb6a189d08483d3f8",
             "0a35666e08514dedccc1be9c25003d9137ac6fd15b9e0a19ab2e7b274f20bc44",
             "c7e81044fecb2275c41514a852ee27464087b9f4af001a1dedf1f807603353c0",
-=======
-            "9d838805cd13b6e96b0bdd6100ea58ac849c9b1a8fd0206b29487c4e1daeb824",
-            "e0b5ee676d27e931b87a5ffd4478a31b1786f59858a2a13339ea8b6ef6d70265",
-            "4a6dd35759cdac8ee056a78df05a8ecc228ea9ffc533d05473a41b60c71663d3",
-        ),
-        ("complex", 400): (
-            "46e51796294c53a4bd6cb4a9d8bbd4a881b5023ff8488ed0a6b376b53cbd0add",
-            "178282febbcfef7326a04d8e3b3af7101b0a0d95b71f7b68b28276778b0ae1b7",
-            "bdaf0d8282f4961b2f7c1086408fc139cfaa6c82fc0b8f5508a74ba2a387fee5",
-        ),
-        ("solvent", 390): (
-            "31c9c9e3b5524586d75920aeaafae6bfe0c7e6657039201852535fba3910bb7a",
-            "7400afbf450768dbdfdb4999e2aae97599f5266b1f9cc890d691d6343139f55c",
-            "26626fe8daf2be7ad2761bf1f1fe3f67db630d16f26fbcf9d2c3f8c7b8f1b760",
-        ),
-        ("complex", 390): (
-            "c3fdf2f1bd14c5f515ef1267b81b7daabdc7fdb7b5081208a8a5e7c574a448fa",
-            "22127d57ad4f73ccf65a9d089c6cb26c55ff5551393986a0f3410444606531c6",
-            "062aa95a05c9a9a504c34e9425ddd093bc54e28ccbb03f2c33f4ff5e22545b62",
->>>>>>> e341aa9e
         ),
     }
     with resources.as_file(resources.files("tmd.testsystems.fep_benchmark.hif2a")) as hif2a_dir:
