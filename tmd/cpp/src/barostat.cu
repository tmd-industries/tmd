--- conflicted
+++ resolved
@@ -38,12 +38,7 @@
     : Mover<RealType>(interval), N_(N), num_mols_(group_idxs.size()),
       adaptive_scaling_enabled_(adaptive_scaling_enabled), bps_(bps),
       pressure_(pressure), temperature_(temperature), seed_(seed),
-<<<<<<< HEAD
-      group_idxs_(group_idxs), num_grouped_atoms_(0), runner_(),
-      nrg_accum_(1, bps_.size()) {
-=======
-      num_grouped_atoms_(0), sum_storage_bytes_(0), runner_() {
->>>>>>> f50100fc
+      num_grouped_atoms_(0), runner_(), nrg_accum_(1, bps_.size()) {
 
   // Trigger check that interval is valid
   this->set_interval(this->interval_);
@@ -186,17 +181,16 @@
 
   runner_.execute_potentials(bps_, N_, d_x, d_box, nullptr, nullptr,
                              d_u_buffer_, stream);
-  gpuErrchk(cub::DeviceReduce::Sum(d_sum_temp_storage_, sum_storage_bytes_,
-                                   d_u_buffer_, d_init_u_, bps_.size(),
-                                   stream));
+  // nullptr for the d_system_idxs as batch size is fixed to 1
+  nrg_accum_.sum_device(bps_.size(), d_u_buffer_, nullptr, d_init_u_, stream);
 
   this->propose_move(N, d_x, d_box, stream);
 
   runner_.execute_potentials(bps_, N_, d_x_proposed_, d_box_proposed_, nullptr,
                              nullptr, d_u_proposed_buffer_, stream);
-  gpuErrchk(cub::DeviceReduce::Sum(d_sum_temp_storage_, sum_storage_bytes_,
-                                   d_u_proposed_buffer_, d_final_u_,
-                                   bps_.size(), stream));
+  // nullptr for the d_system_idxs as batch size is fixed to 1
+  nrg_accum_.sum_device(bps_.size(), d_u_proposed_buffer_, nullptr, d_final_u_,
+                        stream);
 
   this->decide_move(N, d_x, d_box, stream);
 };
@@ -235,25 +229,12 @@
   gpuErrchk(cudaPeekAtLastError());
 }
 
-<<<<<<< HEAD
-  runner_.execute_potentials(bps_, N_, d_x, d_box, nullptr, nullptr,
-                             d_u_buffer_, stream);
-  // nullptr for the d_system_idxs as batch size is fixed to 1
-  nrg_accum_.sum_device(bps_.size(), d_u_buffer_, nullptr, d_init_u_, stream);
-
-  runner_.execute_potentials(bps_, N_, d_x_proposed_, d_box_proposed_, nullptr,
-                             nullptr, d_u_proposed_buffer_, stream);
-  // nullptr for the d_system_idxs as batch size is fixed to 1
-  nrg_accum_.sum_device(bps_.size(), d_u_proposed_buffer_, nullptr, d_final_u_,
-                        stream);
-=======
 template <typename RealType>
 void MonteCarloBarostat<RealType>::decide_move(const int N, RealType *d_x,
                                                RealType *d_box,
                                                cudaStream_t stream) {
   const int tpb = DEFAULT_THREADS_PER_BLOCK;
   const int blocks = ceil_divide(num_grouped_atoms_, tpb);
->>>>>>> f50100fc
 
   const RealType pressure = pressure_ * static_cast<RealType>(AVOGADRO * 1e-25);
   const RealType kT = static_cast<RealType>(BOLTZ) * temperature_;
