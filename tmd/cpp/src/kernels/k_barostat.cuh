--- conflicted
+++ resolved
@@ -87,13 +87,8 @@
       coords[atom_idx * 3 + 0] += displacement_x - new_center_x;
     } else {
       // Still need to image to avoid drift
-<<<<<<< HEAD
-      // coords[atom_idx * 3 + 0] -=
-      //     box[0 * 3 + 0] * floor(coords[atom_idx * 3 + 0] / box[0 * 3 + 0]);
-=======
       coords[atom_idx * 3 + 0] -=
           box[0 * 3 + 0] * floor(centroid_x / box[0 * 3 + 0]);
->>>>>>> 926117fd
     }
 
     if (SCALE_Y) {
@@ -105,13 +100,8 @@
       coords[atom_idx * 3 + 1] += displacement_y - new_center_y;
     } else {
       // Still need to image to avoid drift
-<<<<<<< HEAD
-      // coords[atom_idx * 3 + 1] -=
-      //     box[1 * 3 + 1] * floor(coords[atom_idx * 3 + 1] / box[1 * 3 + 1]);
-=======
       coords[atom_idx * 3 + 1] -=
           box[1 * 3 + 1] * floor(centroid_y / box[1 * 3 + 1]);
->>>>>>> 926117fd
     }
 
     if (SCALE_Z) {
@@ -123,13 +113,8 @@
       coords[atom_idx * 3 + 2] += displacement_z - new_center_z;
     } else {
       // Still need to image to avoid drift
-<<<<<<< HEAD
-      // coords[atom_idx * 3 + 2] -=
-      //     box[2 * 3 + 2] * floor(coords[atom_idx * 3 + 2] / box[2 * 3 + 2]);
-=======
       coords[atom_idx * 3 + 2] -=
           box[2 * 3 + 2] * floor(centroid_z / box[2 * 3 + 2]);
->>>>>>> 926117fd
     }
 
     idx += gridDim.x * blockDim.x;
