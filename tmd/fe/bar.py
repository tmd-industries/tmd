--- conflicted
+++ resolved
@@ -506,11 +506,7 @@
         df = mbar.compute_free_energy_differences(compute_uncertainty=False)[DG_KEY][0, -1]
         self._last_f_k = mbar.f_k
 
-<<<<<<< HEAD
-        self.add_estimate(df / self._kBT)
-=======
         self.add_estimate(df * self._kBT)
->>>>>>> 4ab25864
 
     def add_estimate(self, dG: float):
         """Add pre-computed dG (kJ/mol)"""
