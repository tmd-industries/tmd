--- conflicted
+++ resolved
@@ -39,11 +39,7 @@
         if precision == np.float64:
             klass = custom_ops.LangevinIntegrator_f64
         return klass(
-<<<<<<< HEAD
             np.array(self.masses, dtype=precision),
-=======
-            np.array(self.masses, dtype=np.float32),
->>>>>>> 2371fd62
             self.temperature,
             self.dt,
             self.friction,
